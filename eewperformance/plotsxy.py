--- conflicted
+++ resolved
@@ -714,7 +714,6 @@
         return
     
 
-<<<<<<< HEAD
     def costsavings_warningtime(self):
         """Plot fraction of warning area/population with cost savings above some value and warning time above some value.
         """
@@ -806,7 +805,7 @@
         ax.xaxis.set_label_text("Warning Time (s)")
 
         self._save(figure, "costsavings_warningtime")
-=======
+
     def magnitude_correlation(self):
         """Plot catalog magnitude versus ShakeAlert magnitude.
         """
@@ -824,10 +823,10 @@
         for i,eqId in enumerate(self.events):
             event = self.db.comcat_event(eqId)
             magCat = event["magnitude"]
-        
+
             shakemap = self.db.comcat_shakemap(eqId)
             magBias = shakemap["mmi_bias"]
-            
+
             alerts = self.db.alerts(eqId, server)
             if len(alerts) > 0:
                 magFinal = alerts[-1]["magnitude"]
@@ -850,7 +849,7 @@
         x = numpy.vstack((mag["alert_final"], mag["alert_final"]))
         y = numpy.vstack((mag["catalog"], mag["catalog+bias"]))
         ax.plot(x, y, lw=1, color="blue", alpha=0.67, zorder=2)
-        
+
         ax.plot([0,8.0], [0,8.0], lw=1, linestyle="--", color="black", alpha=0.67, zorder=4)
         ax.set_title("ComCat versus ShakeAlert Magnitude")
         ax.set_xlabel("ShakeAlert Magnitude")
@@ -861,7 +860,6 @@
 
         self._save(figure, "magnitude_correlation")
         pyplot.close(figure)
->>>>>>> 3c837fdd
         return
     
 
